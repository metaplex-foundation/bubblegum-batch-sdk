use std::collections::HashMap;
use std::sync::Arc;

use mpl_bubblegum::accounts::MerkleTree;
use mpl_bubblegum::instructions::{
    AddCanopyBuilder, FinalizeTreeWithRootAndCollectionBuilder, FinalizeTreeWithRootBuilder, PrepareTreeBuilder,
};
use mpl_bubblegum::types::{ConcurrentMerkleTreeHeaderData, LeafSchema};
use solana_sdk::account::{Account, ReadableAccount};
use solana_sdk::compute_budget::ComputeBudgetInstruction;
use solana_sdk::instruction::AccountMeta;
use solana_sdk::signature::Signature;
use solana_sdk::signer::keypair::Keypair;
use solana_sdk::signer::Signer;
use solana_sdk::transaction::Transaction;
use spl_merkle_tree_reference::Node;

use crate::errors::RollupError;
use crate::merkle_tree_wrapper::{
    calc_merkle_tree_size, calc_tree_data_account_size, restore_canopy_depth_from_buffer,
};
use crate::model::{RolledMintInstruction, Rollup};
use crate::pubkey_util;
use crate::rollup_builder::RollupBuilder;
use crate::tree_data_acc::TreeDataInfo;

use solana_sdk::pubkey::Pubkey;
use solana_sdk::{system_instruction, system_program};

use solana_client::nonblocking::rpc_client::RpcClient;
use solana_program::instruction::Instruction;

const CANOPY_NODES_PER_TX: usize = 24;

/// The main controll point for rollup creation flows.
/// It allows to:
/// 1) Create a merkle tree account for a rollup
/// 2) Add assets (NFT) to the rollup off-chain
<<<<<<< HEAD
/// 3) Push the rollup to a SOlana account in a form of bubblegum tree
=======
/// 3) Push the rollup to a Solana account in a form of a bubblegum tree
>>>>>>> 0ea37bef
///
/// TODO: add link to rollup documentation page.
pub struct RollupClient {
    client: Arc<RpcClient>,
}

impl RollupClient {
    /// Creates a new instance that allows to create rollups.
    pub fn new(client: Arc<RpcClient>) -> RollupClient {
        RollupClient { client }
    }

    pub fn client(&self) -> &RpcClient {
        &self.client
    }

    /// Prepares solana accounts (space) for future merkle tree.
    /// This is the first step of the flow of creating a compressed NFT aka Rollup.
    /// See https://developers.metaplex.com/bubblegum/create-trees
    /// for detail about merle tree.
    ///
    /// # Arguments
    /// * `payer` - account that pays for the operation
    /// * `tree_creator` - owner of tree account to be created
    /// * `tree_data_account` - a desired address for the account that will be created by the call
    ///   and used to store the merkle tree
    /// * `max_depth` - depth of desired merkle tree. Should be in range: TODO: add
    /// * `max_buf_size` - maximum buffer size which defines max. num. of concurrent changes
    /// * `canopy_depth` - desired depth of canopy tree
    ///
    /// Note, by design, an asset leaf cannot require more than 17 proofs, which means
    /// that for a big trees (bigger than 17), there should be a canopy at least
    /// of (tree depth - 17) size.
    pub async fn prepare_tree(
        &self,
        payer: &Keypair,
        tree_creator: &Keypair,
        tree_data_account: &Keypair,
        max_depth: u32,
        max_buf_size: u32,
        canopy_depth: u32,
    ) -> std::result::Result<Signature, RollupError> {
        if canopy_depth >= max_depth {
            return Err(RollupError::IllegalArgumets(
                "Canopy depth should be less than tree maximum depth".to_string(),
            ));
        }

        let required_canopy = max_depth.saturating_sub(bubblegum::state::MAX_ACC_PROOFS_SIZE);
        if canopy_depth < required_canopy {
            return Err(RollupError::IllegalArgumets(format!(
                "Three of depth={max_depth} requires as least canopy={required_canopy}"
            )));
        }

        let merkle_tree_size = calc_tree_data_account_size(max_depth, max_buf_size, canopy_depth)
            .ok_or(RollupError::UnexpectedTreeSize(max_depth, max_buf_size))?;

        let tree_config_account = pubkey_util::derive_tree_config_account(&tree_data_account.pubkey());

        let tx = Transaction::new_signed_with_payer(
            &[
                system_instruction::create_account(
                    // acquire space for future merkle tree
                    &payer.pubkey(),
                    &tree_data_account.pubkey(),
                    self.client
                        .get_minimum_balance_for_rent_exemption(merkle_tree_size)
                        .await?,
                    merkle_tree_size as u64,
                    &spl_account_compression::id(),
                ),
                PrepareTreeBuilder::new()
                    .payer(tree_creator.pubkey())
                    .tree_creator(tree_creator.pubkey())
                    .max_depth(max_depth)
                    .max_buffer_size(max_buf_size)
                    .merkle_tree(tree_data_account.pubkey())
                    .tree_config(tree_config_account)
                    .log_wrapper(spl_noop::id())
                    .compression_program(spl_account_compression::id())
                    .system_program(system_program::id())
                    .instruction(),
            ],
            Some(&payer.pubkey()),
            &[payer, tree_creator, tree_data_account],
            self.client.get_latest_blockhash().await?,
        );

        let tx_signature = self.client.send_and_confirm_transaction(&tx).await?;

        // PrepareTree is a well tested functionality, but still the call can use the signature
        // to check the transaction state and be sure it has been applied successfully.
        Ok(tx_signature)
    }

    /// Creates a rollup builder object - a convenient wrapper for adding assets to rollups.
    pub async fn create_rollup_builder(
        &self,
        tree_account: &Pubkey,
    ) -> std::result::Result<RollupBuilder, RollupError> {
        let (max_depth, max_buffer_size, canopy_depth) = read_prepared_tree_size(&self.client, &tree_account).await?;
        RollupBuilder::new(tree_account.clone(), max_depth, max_buffer_size, canopy_depth)
    }

    /// Turns a Rollup object into a rollup builder, so it can be filled with additional assets.
    /// This can be useful if you have made your previuos builder into rollup, saved it into JSON,
    /// but then decided to add more assets.
    pub async fn restore_rollup_builder(&self, rollup: &Rollup) -> std::result::Result<RollupBuilder, RollupError> {
        let (max_depth, max_buffer_size, canopy_depth) = read_prepared_tree_size(&self.client, &rollup.tree_id).await?;
        let mut rollup_builder = RollupBuilder::new(rollup.tree_id, max_depth, max_buffer_size, canopy_depth)?;

        for rolled_mint in &rollup.rolled_mints {
            let RolledMintInstruction {
                tree_update: _,
                leaf_update,
                mint_args,
                authority: _,
                creator_signature,
            } = rolled_mint;
            let LeafSchema::V1 {
                id: _,
                owner,
                delegate,
                nonce: _,
                data_hash: _,
                creator_hash: _,
            } = leaf_update;

            let metadata_arg_hash = rollup_builder.add_asset(owner, delegate, &mint_args)?;

            if let Some(creator_signature) = creator_signature {
                let mut message_and_signature = HashMap::new();
                message_and_signature.insert(metadata_arg_hash.get_nonce(), creator_signature.clone());

                rollup_builder.add_signatures_for_verified_creators(message_and_signature)?;
            }
        }

        Ok(rollup_builder)
    }

    /// Writes given rollup to the solana tree account.
    ///
    /// ## Arguments
    /// * `payer` - account that pays for the operation
    /// * `metadata_url` - URL of the rollup JSON representation stored in an immutable storage
    /// * `metadata_hash` - hash of metadata uploaded to an immutable storage
    /// * `rollup_builder` - rollup builder object created after prepare_tree
    /// * `tree_creator` - same tree creator that was used to prepare_tree
    /// * `staker` - can be same as payer
    pub async fn finalize_tree(
        &self,
        payer: &Keypair,
        metadata_url: &str,
        metadata_hash: &str,
        rollup_builder: &RollupBuilder,
        tree_creator: &Keypair,
        staker: &Keypair,
    ) -> Result<Signature, RollupError> {
        let tree_config_account = pubkey_util::derive_tree_config_account(&rollup_builder.tree_account);

        let tree_data_account = &self.client.get_account(&rollup_builder.tree_account).await?;
        let tree_data_info = TreeDataInfo::from_bytes(tree_data_account.data())?;

        if tree_data_info.canopy_depth > 0 {
            let (canopy_to_add, canopy_offset) = calc_canopy_to_add(&tree_data_info, &rollup_builder)?;

            let compute_budget = ComputeBudgetInstruction::set_compute_unit_limit(1000000);
            for (ind, chunk) in canopy_to_add.chunks(CANOPY_NODES_PER_TX).enumerate() {
                let add_canopy_inst = AddCanopyBuilder::new()
                    .tree_config(tree_config_account)
                    .merkle_tree(rollup_builder.tree_account)
                    .incoming_tree_delegate(tree_creator.pubkey()) // Correct?
                    .canopy_nodes(chunk.to_vec())
                    .start_index((canopy_offset + ind * CANOPY_NODES_PER_TX) as u32)
                    .log_wrapper(spl_noop::id())
                    .compression_program(spl_account_compression::id())
                    .system_program(system_program::id())
                    .instruction();

                let tx = Transaction::new_signed_with_payer(
                    &[compute_budget.clone(), add_canopy_inst],
                    Some(&tree_creator.pubkey()),
                    &[tree_creator],
                    self.client.get_latest_blockhash().await?,
                );

                self.client.send_and_confirm_transaction(&tx).await?;
            }
        }

<<<<<<< HEAD
=======
        let rollup = rollup_builder.build_rollup()?;
>>>>>>> 0ea37bef
        // We're just using remaining_accounts to send proofs because they are of the same type
        let remaining_accounts = rollup_builder
            .merkle
            .get_rightmost_proof()
            .iter()
            .map(|proof| AccountMeta {
                pubkey: Pubkey::new_from_array(proof.clone()),
                is_signer: false,
                is_writable: false,
            })
            .collect::<Vec<_>>();
        let finalize_instruction = self.finalize_tree_instruction(
            payer,
            rollup_builder,
            metadata_url,
            metadata_hash,
            &remaining_accounts,
            tree_config_account,
            staker.pubkey(),
            tree_creator.pubkey(),
        )?;
        let mut signing_keypairs = [payer, tree_creator, staker].to_vec();
        if let Some(ref collection_config) = rollup_builder.collection_config {
            signing_keypairs.push(&collection_config.collection_authority);
        }

        let compute_budget = ComputeBudgetInstruction::set_compute_unit_limit(1000000);

        let tx = Transaction::new_signed_with_payer(
            &[compute_budget, finalize_instruction],
            Some(&tree_creator.pubkey()),
            signing_keypairs.as_slice(),
            self.client.get_latest_blockhash().await?,
        );

        let signature = self.client.send_and_confirm_transaction(&tx).await?;

        Ok(signature)
    }

    fn finalize_tree_instruction(
        &self,
        payer: &Keypair,
        rollup_builder: &RollupBuilder,
        metadata_url: &str,
        metadata_hash: &str,
        remaining_accounts: &Vec<AccountMeta>,
        tree_config_account: Pubkey,
        staker: Pubkey,
        tree_creator: Pubkey,
    ) -> std::result::Result<Instruction, RollupError> {
        let rollup = rollup_builder.build_rollup()?;
        if let Some(ref collection_config) = rollup_builder.collection_config {
            return Ok(FinalizeTreeWithRootAndCollectionBuilder::new()
                .merkle_tree(rollup.tree_id)
                .tree_config(tree_config_account)
                .staker(staker)
                .fee_receiver(bubblegum::state::FEE_RECEIVER)
                .incoming_tree_delegate(tree_creator) // Correct?
                .registrar(pubkey_util::get_registrar_key())
                .voter(pubkey_util::get_voter_key(
                    &pubkey_util::get_registrar_key(),
                    &payer.pubkey(),
                ))
                .rightmost_root(rollup.merkle_root)
                .rightmost_leaf(rollup.last_leaf_hash)
                .rightmost_index((rollup.rolled_mints.len() as u32).saturating_sub(1))
                .metadata_url(metadata_url.to_string())
                .metadata_hash(metadata_hash.to_string())
                .add_remaining_accounts(remaining_accounts)
                .log_wrapper(spl_noop::id())
                .compression_program(spl_account_compression::id())
                .system_program(system_program::id())
                .collection_authority(collection_config.collection_authority.pubkey())
                .collection_mint(collection_config.collection_mint)
                .collection_edition(collection_config.edition_account)
                .collection_metadata(collection_config.collection_metadata)
                .collection_authority_record_pda(collection_config.collection_authority_record_pda)
                .instruction());
        }
        Ok(FinalizeTreeWithRootBuilder::new()
            .merkle_tree(rollup.tree_id)
            .tree_config(tree_config_account)
            .staker(staker)
            .fee_receiver(bubblegum::state::FEE_RECEIVER)
            .incoming_tree_delegate(tree_creator) // Correct?
            .registrar(pubkey_util::get_registrar_key())
            .voter(pubkey_util::get_voter_key(
                &pubkey_util::get_registrar_key(),
                &payer.pubkey(),
            ))
            .rightmost_root(rollup.merkle_root)
            .rightmost_leaf(rollup.last_leaf_hash)
            .rightmost_index((rollup.rolled_mints.len() as u32).saturating_sub(1))
            .metadata_url(metadata_url.to_string())
            .metadata_hash(metadata_hash.to_string())
            .add_remaining_accounts(remaining_accounts)
            .log_wrapper(spl_noop::id())
            .compression_program(spl_account_compression::id())
            .system_program(system_program::id())
            .instruction())
    }
}

/// Fetches max depth, max buffer size and canopy_depth for a tree identified by given account.
async fn read_prepared_tree_size(
    client: &RpcClient,
    tree_accout: &Pubkey,
) -> std::result::Result<(u32, u32, u32), RollupError> {
    let account = client.get_account(tree_accout).await?;
    parse_tree_size(&account)
}

fn parse_tree_size(tree_account: &Account) -> std::result::Result<(u32, u32, u32), RollupError> {
    let merkle_tree = MerkleTree::from_bytes(tree_account.data())?;
    let (max_depth, max_buffer_size) = match merkle_tree.tree_header {
        ConcurrentMerkleTreeHeaderData::V1 {
            max_buffer_size,
            max_depth,
            authority: _,
            creation_slot: _,
            padding: _,
        } => (max_depth, max_buffer_size),
    };
    let merkel_tree_size = calc_merkle_tree_size(max_depth, max_buffer_size, 0)
        .ok_or(RollupError::UnexpectedTreeSize(max_depth, max_buffer_size))?;
    let canopy_buf_size = merkle_tree.serialized_tree.len() - merkel_tree_size;
    let canopy_depth = restore_canopy_depth_from_buffer(canopy_buf_size as u32);
    Ok((max_depth, max_buffer_size, canopy_depth))
}

/// Because canopy nodes are added by separate transactions, we may fall into situation when a portion of nodes
/// were added and then the application crushed, and we were not able to add the rest of canopy.
/// That's why on the re-run, we must detect those previously created nodes, and add only nodes tha are missing.
/// ## Args
/// * `tree_data_info` - tree data account fetched from Solana
/// * `rollup_builder` - the rollup builder object we are making rollup from
fn calc_canopy_to_add<'a>(
    tree_data_info: &'a TreeDataInfo,
    rollup_builder: &'a RollupBuilder
) -> std::result::Result<(&'a[Node], usize), RollupError> {
    let canopy_leaves: &Vec<Node> = &rollup_builder.canopy_leaves;

    let existing_canopy = tree_data_info.non_empty_canopy_leaves()?;
    let (canopy_to_skip, canopy_to_add) = canopy_leaves.split_at(existing_canopy.len());
    for (to_add, existing) in existing_canopy.into_iter().zip(canopy_to_skip) {
        if to_add != existing {
            return Ok((canopy_leaves, 0));
        }
    }
    let canopy_offset = canopy_to_skip.len();

    Ok((canopy_to_add, canopy_offset))
}<|MERGE_RESOLUTION|>--- conflicted
+++ resolved
@@ -36,11 +36,9 @@
 /// It allows to:
 /// 1) Create a merkle tree account for a rollup
 /// 2) Add assets (NFT) to the rollup off-chain
-<<<<<<< HEAD
 /// 3) Push the rollup to a SOlana account in a form of bubblegum tree
-=======
+///
 /// 3) Push the rollup to a Solana account in a form of a bubblegum tree
->>>>>>> 0ea37bef
 ///
 /// TODO: add link to rollup documentation page.
 pub struct RollupClient {
@@ -233,10 +231,7 @@
             }
         }
 
-<<<<<<< HEAD
-=======
         let rollup = rollup_builder.build_rollup()?;
->>>>>>> 0ea37bef
         // We're just using remaining_accounts to send proofs because they are of the same type
         let remaining_accounts = rollup_builder
             .merkle
